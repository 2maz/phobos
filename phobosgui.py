#!/usr/bin/python

"""
Copyright 2014, University of Bremen & DFKI GmbH Robotics Innovation Center

This file is part of Phobos, a Blender Add-On to edit robot models.

Phobos is free software: you can redistribute it and/or modify
it under the terms of the GNU Lesser General Public License
as published by the Free Software Foundation, either version 3
of the License, or (at your option) any later version.

Phobos is distributed in the hope that it will be useful,
but WITHOUT ANY WARRANTY; without even the implied warranty of
MERCHANTABILITY or FITNESS FOR A PARTICULAR PURPOSE. See the
GNU Lesser General Public License for more details.

You should have received a copy of the GNU Lesser General Public License
along with Phobos.  If not, see <http://www.gnu.org/licenses/>.

File phobosgui.py

Created on 6 Jan 2014

@author: Kai von Szadkowski
"""

import bpy
from bpy.types import Operator
from bpy.props import EnumProperty, BoolProperty, StringProperty, IntProperty, FloatVectorProperty
from . import defs
from . import utility


def register():
    print("Registering gui...")
    bpy.types.Object.MARStype = EnumProperty(
            items = defs.marstypes,
            name = "type",
            description = "MARS object type")
    print("    Added 'MARStype' to Object properties.")
    #bpy.types.Object.lastchanged = StringProperty(
    #        default = '',
    #        name = "lastchanged",
    #        description = "Iso format datetime string of last change event")

    bpy.types.World.showBodies = BoolProperty(name = "showBodies", update=SetVisibleLayers)
    bpy.types.World.showJoints = BoolProperty(name = "showJoints", update=SetVisibleLayers)
    bpy.types.World.showConstraints = BoolProperty(name = "showConstraints", update=SetVisibleLayers)
    bpy.types.World.showJointSpheres = BoolProperty(name = "showJointSpheres", update=SetVisibleLayers)
    bpy.types.World.showSensors = BoolProperty(name = "showSensors", update=SetVisibleLayers)
    bpy.types.World.showNames = BoolProperty(name = "showNames", update=SetVisibleLayers)
    bpy.types.World.showDecorations = BoolProperty(name = "showDecorations", update=SetVisibleLayers)
    bpy.types.World.showMotorTypes = BoolProperty(name = "showMotorTypes", update=showMotorTypes)
    bpy.types.World.manageLayers = BoolProperty(name = "manage layers", update=manageLayers)
    bpy.types.World.useDefaultLayers = BoolProperty(name = "use default layers", update=useDefaultLayers)
    bpy.types.World.linkLayer = IntProperty(name = "link", update=manageLayers)

    bpy.types.World.path = StringProperty(name = 'path', default='.', update=updateExportPath)
    bpy.types.World.decimalPlaces = IntProperty(name = "decimalPlaces",
                                          description = "number of decimal places to export",
                                          default = 6)
    bpy.types.World.relativePath = BoolProperty(name='relative path', default=True)
    bpy.types.World.useBobj = BoolProperty(name = "useBobj", update=updateExportOptions)
    bpy.types.World.useObj = BoolProperty(name = "useObj", update=updateExportOptions)
    bpy.types.World.useStl = BoolProperty(name = "useStl", update=updateExportOptions)
    bpy.types.World.exportMesh = BoolProperty(name = "exportMesh", update=updateExportOptions)
    bpy.types.World.exportMARSscene = BoolProperty(name = "exportMARSscene", update=updateExportOptions)
    bpy.types.World.exportSMURF = BoolProperty(name = "exportSMURF", default=True, update=updateExportOptions)
<<<<<<< HEAD
    bpy.types.World.exportURDF = BoolProperty(name = "exportURDF", default=True, update=updateExportOptions)
    bpy.types.World.exportSRDF = BoolProperty(name = "exportSRDF", default=True)
=======
    bpy.types.World.exportURDF = BoolProperty(name="exportURDF", default=True)
>>>>>>> 12646ec5
    bpy.types.World.exportYAML = BoolProperty(name = "exportYAML", update=updateExportOptions)

    #bpy.types.World.gravity = FloatVectorProperty(name = "gravity")

def unregister():
    print("Unregistering gui...")


class MessageOperator(bpy.types.Operator):
    bl_idname = "error.message"
    bl_label = "Displays a message in a window"
    type = StringProperty()
    message = StringProperty()

    def execute(self, context):
        self.report({'INFO'}, self.message)
        print(self.message)
        return {'FINISHED'}

    def invoke(self, context, event):
        wm = context.window_manager
        return wm.invoke_popup(self, width=400, height=200)

    def draw(self, context):
        self.layout.label("MARS Tools")
        row = self.layout#.split(0.25)
        row.prop(self, "type")
        row.prop(self, "message")
        #row = self.layout#.split(0.80)
        row.label("")
        row.operator("error.ok")

class OkOperator(bpy.types.Operator):
    bl_idname = "error.ok"
    bl_label = "OK"
    def execute(self, context):
        return {'FINISHED'}

def updateExportOptions(self, context):
    if bpy.data.worlds[0].exportSMURF and not bpy.data.worlds[0].exportURDF:
        bpy.data.worlds[0].exportURDF = True

def updateExportPath(self, context):
    if not bpy.data.worlds[0].path.endswith('/'):
        bpy.data.worlds[0].path += '/'

def SetVisibleLayers(self, context):
    """Set active Layers according to MARS world data."""
    layers = [False]*20
    layers[0] = bpy.data.worlds[0].showBodies
    layers[1] = bpy.data.worlds[0].showJoints
    layers[2] = bpy.data.worlds[0].showJointSpheres
    layers[3] = bpy.data.worlds[0].showSensors
    layers[4] = bpy.data.worlds[0].showDecorations
    layers[5] = bpy.data.worlds[0].showConstraints
    onetrue = False
    for b in layers:
        onetrue = onetrue or b
    if not onetrue:
        bpy.data.worlds[0].showBodies = True
        layers[0] = True
    bpy.context.scene.layers = layers
    for obj in bpy.data.objects:
        obj.show_name = bpy.data.worlds[0].showNames


def setWorldView(b):
    bpy.data.worlds[0].showBodies = b[0]
    bpy.data.worlds[0].showJoints = b[1]
    bpy.data.worlds[0].showJointSpheres = b[2]
    bpy.data.worlds[0].showSensors = b[3]
    bpy.data.worlds[0].showDecorations = b[4]
    bpy.data.worlds[0].showConstraints = b[5]
    bpy.data.worlds[0].showNames = b[6]
    applyWorldView()

def applyWorldView():
    layers = [False]*20
    layers[0] = bpy.data.worlds[0].showBodies
    layers[1] = bpy.data.worlds[0].showJoints
    layers[2] = bpy.data.worlds[0].showJointSpheres
    layers[3] = bpy.data.worlds[0].showSensors
    layers[4] = bpy.data.worlds[0].showDecorations
    layers[5] = bpy.data.worlds[0].showConstraints
    layers[6] = bpy.data.worlds[0].showNames
    bpy.context.scene.layers = layers

def manageLayers(self, context):
    if bpy.data.worlds[0].manageLayers:
        pass #TODO: not so important


def useDefaultLayers(self, context):
    pass #TODO: not so important

def showMotorTypes(self, context):
    """Changes materials of joints to indicate different motor types."""
    if bpy.data.worlds[0].showMotorTypes:
        types = {}
        n_indicators = 0
        for obj in bpy.context.selected_objects:
            if obj.MARStype == "joint":
                if "spec_motor" in obj:
                    if not (obj["spec_motor"] in types):
                        n_indicators += 1
                        types[obj["spec_motor"]] = "indicator" + str(n_indicators)
                    if not types[obj["spec_motor"]] in obj.data.materials:
                        obj.data.materials.append(bpy.data.materials[types[obj["spec_motor"]]])
                        obj.data.materials.pop(0, update_data=True)
        bpy.data.scenes[0].update()
    else:
        for obj in bpy.context.selected_objects:
            if obj.MARStype == "joint":
                obj.data.materials.append(bpy.data.materials["Joint Discs"])
                obj.data.materials.pop(0, update_data=True)
    bpy.data.scenes[0].update()


class PhobosPanel(bpy.types.Panel):
    """A Custom Panel in the Viewport Toolbar for MARS options"""
    bl_idname = "TOOLS_PT_PHOBOS"
    bl_label = "phobos: Model editing"
    bl_space_type = 'VIEW_3D'
    bl_region_type = 'TOOLS'

    def draw_header(self, context):
        self.layout.label(icon = 'SMOOTH')

    def draw(self, context):
        layout = self.layout

        # Robot Model Menu
        layout.label(text="Robot Model:")
        inlayout = layout.split()
        rc1 = inlayout.column(align = True)
        rc1.operator('object.phobos_update_models', text = 'Update MARS model', icon = 'FILE_REFRESH')
        rc2 = inlayout.column(align = True)
        rc2.operator('object.phobos_name_model', text = 'Name Robot')

        # Inspection Menu
        layout.separator()
        layout.label(text = "Inspect Robot", icon = 'VIEWZOOM')
        iinlayout = layout.split()
        ic1 = iinlayout.column(align = True)
        ic1.operator('object.phobos_show_distance', text = 'Measure distance')
        ic2 = iinlayout.column(align = True)
        ic2.operator('object.phobos_set_xray', text = 'Always show objects')

        # Selection Menu
        layout.separator()
        layout.label(text = "Selection(s)", icon = 'HAND')
        sinlayout = layout.split()
        sc1 = sinlayout.column(align = True)
        sc1.operator('object.phobos_select_root', text = 'Select Root')
        sc1.operator('object.phobos_select_model', text = 'Select Robot')
        sc2 = sinlayout.column(align = True)
        sc2.operator('object.phobos_select_objects_by_marstype', text = "Select by MARStype")
        sc2.operator('object.phobos_select_objects_by_name', text = "Select by Name")

        #for root in utility.getRoots():
        #    linspect1.operator('object.phobos_select_model', text=root["modelname"]).modelname = \
        #     root["modelname"] if "modelname" in root else root.name


class PhobosModelPanel(bpy.types.Panel):
    """A Custom Panel in the Viewport Toolbar for MARS options"""
    bl_idname = "TOOLS_MODEL_PT_PHOBOS"
    bl_label = "phobos: Object editing"
    bl_space_type = 'VIEW_3D'
    bl_region_type = 'TOOLS'

    def draw_header(self, context):
        self.layout.label(icon = 'MOD_ARMATURE')

    def draw(self, context):
        layout = self.layout

        inlayout = layout.split()
        c1 = inlayout.column(align = True)
        c1.operator('object.phobos_set_marstype', text = 'Set MARStype')
        c1.operator('object.phobos_set_geometry_type', text = "Set Geometry Type(s)")
        c1.operator('object.create_collision_objects', text = "Create Collision Object(s)")
        c1.operator('object.create_inertial_objects', text = "Create Inertial Object(s)")
        c1.operator('object.define_joint_constraints', text = "Define Joint Constraints")
        c1.operator('object.phobos_set_origin_to_com', text = "Set Origin to COM")
        c2 = inlayout.column(align = True)
        c2.operator('object.phobos_partial_rename', text = "Partial Rename")
        c2.operator('object.attach_motor', text = "Attach motor")
        c2.operator('object.phobos_smoothen_surface', text = "Smoothen Surface")
        c2.operator('object.phobos_batch_property', text = 'Edit Custom Property', icon = 'GREASEPENCIL')
        c2.operator('object.phobos_copy_props', text = 'Copy Custom Property', icon = 'GREASEPENCIL')

        #Mass Menu
        layout.separator()
        layout.label(text = "Masses & Inertia", icon = 'PHYSICS')
        minlayout = layout.split()
        mc1 = minlayout.column(align = True)
        mc1.operator('object.phobos_calculate_mass', text = 'Show Mass')
        mc1.operator('object.phobos_set_mass', text = 'Set Mass')
        mc2 = minlayout.column(align = True)
        mc2.operator('object.phobos_sync_masses', text = 'Sync Masses')
        mc2.operator('object.phobos_edit_inertia', text = 'Edit Inertia')


class PhobosSenConPanel(bpy.types.Panel):
    """A Custom Panel in the Viewport Toolbar for MARS options"""
    bl_idname = "TOOLS_SENCON_PT_PHOBOS"
    bl_label = "phobos: Sensors & Controllers"
    bl_space_type = 'VIEW_3D'
    bl_region_type = 'TOOLS'

    def draw_header(self, context):
        self.layout.label(icon = 'GAME')

    def draw(self, context):
        row_sensors = self.layout
        # create sensor creation buttons
        row_sensors.label(text="Add Sensors / Controllers")
        sensor_split = row_sensors.split()

        n_sensortypes = int(len(defs.sensorTypes))
        half_n_sensortypes = int(n_sensortypes/2)
        col_sensor_1 = sensor_split.column(align=True)
        for i in range(half_n_sensortypes):#sensor in defs.sensorTypes:
            sensor = defs.sensorTypes[i]
            #col_sensor_1.operator('object.phobos_add_sensor_'+sensor, text=sensor)
            col_sensor_1.operator('object.phobos_add_sensor', text=sensor).sensor_type = sensor
        col_sensor_2 = sensor_split.column(align=True)
        for i in range(n_sensortypes-half_n_sensortypes):
            sensor = defs.sensorTypes[i+half_n_sensortypes]
            col_sensor_2.operator('object.phobos_add_sensor', text=sensor).sensor_type = sensor
            #col_sensor_2.operator('object.phobos_add_sensor_'+sensor, text=sensor)
        row_sensors.operator("object.phobos_add_controller", text="Controller")


class PhobosVisPanel(bpy.types.Panel):
    """A Custom Panel in the Viewport Toolbar for MARS options"""
    bl_idname = "TOOLS_VIS_PT_PHOBOS"
    bl_label = "phobos: Visibility"
    bl_space_type = 'VIEW_3D'
    bl_region_type = 'TOOLS'

    def draw_header(self, context):
        self.layout.label(icon = 'VISIBLE_IPO_ON')

    def draw(self, context):
        lvis = self.layout
        # Visibility
        lsplit = lvis.column(align=True)
        #lsplit = layout.split()
        lsplit.prop(bpy.data.worlds[0], "showBodies")
        lsplit.prop(bpy.data.worlds[0], "showJoints")
        lsplit.prop(bpy.data.worlds[0], "showJointSpheres")
        lsplit.prop(bpy.data.worlds[0], "showSensors")
        lsplit.prop(bpy.data.worlds[0], "showDecorations")
        lsplit.prop(bpy.data.worlds[0], "showConstraints")
        lsplit.prop(bpy.data.worlds[0], "showNames")
        lsplit.prop(bpy.data.worlds[0], "showMotorTypes")


class PhobosExportPanel(bpy.types.Panel):
    """A Custom Panel in the Viewport Toolbar for MARS options"""
    bl_idname = "TOOLS_EXPORT_PT_PHOBOS"
    bl_label = "phobos: Export & Import"
    bl_space_type = 'VIEW_3D'
    bl_region_type = 'TOOLS'

    def draw_header(self, context):
        self.layout.label(icon = 'SMOOTH')

    def draw(self, context):
        layout = self.layout

        #export robot model options
        self.layout.label(text = "General")
        self.layout.prop(bpy.data.worlds[0], "path")
        ginlayout = self.layout.split()
        g1 = ginlayout.column(align = True)
        g1.prop(bpy.data.worlds[0], "relativePath")
        g2 = ginlayout.column(align = True)
        g2.prop(bpy.data.worlds[0], "decimalPlaces")

        layout.separator()

        inlayout = self.layout.split()
        c1 = inlayout.column(align = True)
        c1.label(text = "Mesh export")
        c1.prop(bpy.data.worlds[0], "exportMesh", text = "export meshes")
        c1.prop(bpy.data.worlds[0], "useBobj", text = "use .bobj format")
        c1.prop(bpy.data.worlds[0], "useObj", text = "use .obj format")
        c1.prop(bpy.data.worlds[0], "useStl", text = "use .stl format")
        if bpy.data.worlds[0].useObj:
            labeltext = ".obj is used"
        elif bpy.data.worlds[0].useBobj:
            labeltext = ".bobj is used"
        elif bpy.data.worlds[0].useStl:
            labeltext = ".stl is used"
        else:
            labeltext = ".obj is used"
        c1.label(text=labeltext)
        c2 = inlayout.column(align = True)
        c2.label(text = "Robot data export")
        c2.prop(bpy.data.worlds[0], "exportMARSscene", text = "as MARS scene")
        c2.prop(bpy.data.worlds[0], "exportSMURF", text = "as SMURF")
        c2.prop(bpy.data.worlds[0], "exportURDF", text = "as URDF")
        c2.prop(bpy.data.worlds[0], "exportSRDF", text = "with SRDF")
        c2.prop(bpy.data.worlds[0], "exportYAML", text = "as YAML dump")

        layout.separator()

        layout.label(text = "Export/Import")
        layout.operator("object.phobos_export_robot", text = "Export Robot Model", icon = "PASTEDOWN")
        layout.operator("obj.import_robot_model", text = "Import Robot Model", icon = "COPYDOWN")


class PhobosObjectPanel(bpy.types.Panel):
    bl_idname = "OBJECT_PT_PHOBOS"
    bl_label = "phobos Object panel displaying custom properties"
    bl_space_type = 'PROPERTIES'
    bl_region_type = 'WINDOW'
    bl_context = "object"

    def draw_header(self, context):
        self.layout.label(icon = 'SMOOTH')

    def draw(self, context):

        layout = self.layout

        #the following is used for real pre-defined rather than custom properties
        #row_type.prop(bpy.context.active_object, "type")
        row_type = layout.row()
        row_type.label(icon="OBJECT_DATA")
        #row_type.prop_enum(bpy.context.active_object, '["type"]', "node")
        #row_type.prop_enum(bpy.context.active_object, 'MARStype')
        row_type.prop(bpy.context.active_object, 'MARStype')

        box_props = layout.box()

        try:
            for prop in defs.type_properties[bpy.context.active_object.MARStype]:
                #box_props.label(prop)
                if prop in bpy.context.active_object:
                    box_props.prop(bpy.context.active_object, '["'+prop+'"]')
        except KeyError:
            print("Key could not be found.")
                #else:
            #    bpy.context.active_object[prop] = defs.type_properties[bpy.context.active_object.MARStype+"_default"]



# class PhobosWorldPanel(bpy.types.Panel):
#     bl_idname = "WORLD_PT_Phobos"
#     bl_label = "MARS"
#     bl_space_type = 'PROPERTIES'
#     bl_region_type = 'WINDOW'
#     bl_context = "world"
#
#     def draw_header(self, context):
#         self.layout.label(icon = 'SMOOTH')
#
#     def draw(self, context):
#
#         layout = self.layout
#
# #         layout.label(text="Export the Model:")
# #         group_export = layout.box()
# #         group_export.prop(bpy.data.worlds[0], "path")
# #         group_export.prop(bpy.data.worlds[0], "filename")
# #         group_export.prop(bpy.data.worlds[0], "exportBobj")
# #         group_export.prop(bpy.data.worlds[0], "exportMesh")
# #         group_export.operator("object.phobos_export_robot", text = "Export Robot Model", icon = "PASTEDOWN")



# if script is run directly, register contained classes
if __name__ == "__main__":
    register()<|MERGE_RESOLUTION|>--- conflicted
+++ resolved
@@ -67,12 +67,8 @@
     bpy.types.World.exportMesh = BoolProperty(name = "exportMesh", update=updateExportOptions)
     bpy.types.World.exportMARSscene = BoolProperty(name = "exportMARSscene", update=updateExportOptions)
     bpy.types.World.exportSMURF = BoolProperty(name = "exportSMURF", default=True, update=updateExportOptions)
-<<<<<<< HEAD
     bpy.types.World.exportURDF = BoolProperty(name = "exportURDF", default=True, update=updateExportOptions)
     bpy.types.World.exportSRDF = BoolProperty(name = "exportSRDF", default=True)
-=======
-    bpy.types.World.exportURDF = BoolProperty(name="exportURDF", default=True)
->>>>>>> 12646ec5
     bpy.types.World.exportYAML = BoolProperty(name = "exportYAML", update=updateExportOptions)
 
     #bpy.types.World.gravity = FloatVectorProperty(name = "gravity")
